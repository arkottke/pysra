--- conflicted
+++ resolved
@@ -39,11 +39,7 @@
     (1 + (-STD_LIM * norm.pdf(-STD_LIM) - STD_LIM * norm.pdf(STD_LIM)) /
      (norm.cdf(STD_LIM) - norm.cdf(-STD_LIM)) - (
          (norm.pdf(-STD_LIM) - norm.pdf(STD_LIM)) /
-<<<<<<< HEAD
-         (norm.cdf(STD_LIM) - norm.cdf(-STD_LIM))**2)))
-=======
          (norm.cdf(STD_LIM) - norm.cdf(-STD_LIM)) ** 2)))
->>>>>>> 4d71de01
 
 
 def randnorm(size=1):
@@ -453,13 +449,8 @@
         # todo: More elegant solution?
         while True:
             randvar = np.random.multivariate_normal(
-<<<<<<< HEAD
-                [0, 0], [[STD_SCALE**2, self.correlation * STD_SCALE**2],
-                         [self.correlation * STD_SCALE**2, STD_SCALE**2]])
-=======
                 [0, 0], [[STD_SCALE ** 2, self.correlation * STD_SCALE ** 2],
                          [self.correlation * STD_SCALE ** 2, STD_SCALE ** 2]])
->>>>>>> 4d71de01
             if np.all(abs(randvar) < STD_LIM):
                 break
 
@@ -527,14 +518,9 @@
             Standard deviation.
         """
         mod_reduc = np.asarray(mod_reduc).astype(float)
-<<<<<<< HEAD
         std = (
             np.exp(-4.23) +
             np.sqrt(0.25 / np.exp(3.62) - (mod_reduc - 0.5)**2 / np.exp(3.62)))
-=======
-        std = (np.exp(-4.23) + np.sqrt(0.25 / np.exp(3.62) - (mod_reduc - 0.5)
-                                       ** 2 / np.exp(3.62)))
->>>>>>> 4d71de01
         return std
 
     @staticmethod
