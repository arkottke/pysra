--- conflicted
+++ resolved
@@ -58,30 +58,6 @@
     assert_allclose(nlp(1.), 1.)
 
 
-<<<<<<< HEAD
-class TestDarendeli:
-    @classmethod
-    def setup_class(cls):
-        cls.st = site.DarendeliSoilType(
-            plas_index=30,
-            ocr=1.0,
-            mean_stress=0.25,
-            freq=1,
-            num_cycles=10,
-            strains=[1E-5, 2.2E-3, 1E-0],
-        )
-        return cls
-
-    @pytest.mark.parametrize('attr,expected', [
-        ('mod_reduc', [1.0, 0.936, 0.050]),
-        ('damping', [0.01778, 0.02476, 0.21542]),
-    ])
-    def test_values(self, attr, expected):
-        # Reference values taken from Tables 10.13 and 10.14 of the Darendeli
-        # dissertation.
-        actual = getattr(self.st, attr).values.tolist()
-        assert_allclose(actual, expected, rtol=0.01)
-=======
 @pytest.fixture
 def soil_type_darendeli():
     mean_stress = 0.25 / site.KPA_TO_ATM
@@ -103,7 +79,6 @@
     # dissertation.
     actual = getattr(soil_type_darendeli, attr).values.tolist()
     assert_allclose(actual, expected, rtol=0.01)
->>>>>>> 4d71de01
 
 
 def test_iterative_value():
