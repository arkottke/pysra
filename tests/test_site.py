#!/usr/bin/env python
# encoding: utf-8

# This program is free software; you can redistribute it and/or modify
# it under the terms of the GNU General Public License as published by
# the Free Software Foundation; either version 2 of the License, or
# (at your option) any later version.
#
# This program is distributed in the hope that it will be useful,
# but WITHOUT ANY WARRANTY; without even the implied warranty of
# MERCHANTABILITY or FITNESS FOR A PARTICULAR PURPOSE.  See the
# GNU General Public License for more details.
#
# You should have received a copy of the GNU General Public License
# along with this program; if not, write to the Free Software
# Foundation, Inc., 59 Temple Place - Suite 330, Boston, MA 02111-1307, USA.
#
# Copyright (C) Albert Kottke, 2013-2015

import os
import json

import pytest
import scipy.constants

from numpy.testing import assert_almost_equal, assert_approx_equal

from pysra import site


@pytest.fixture
def nlp():
    """Simple nonlinear property."""
    return site.NonlinearProperty('', [0.01, 1], [0., 1.])


@pytest.mark.parametrize('strain,expected', [
    (0.001, 0.),
    (2., 1.),
    (0.1, 0.5),
])
def test_nlp(nlp, strain, expected):
    assert_almost_equal(nlp(strain), expected)


def test_nlp_update(nlp):
    new_values = [0, 2]
    nlp.values = new_values
    assert_almost_equal(new_values, nlp.values)

    new_strains = [0.1, 10]
    nlp.strains = new_strains
<<<<<<< HEAD
    assert_almost_equal(new_strains, nlp.strains)

    assert_approx_equal(nlp(1.), 1.)
=======
    assert_allclose(new_strains, nlp.strains)

    assert_allclose(nlp(1.), 1.)


@pytest.fixture
def soil_type_darendeli():
    stress_mean = 0.25 / site.KPA_TO_ATM
    return site.DarendeliSoilType(
        plas_index=30,
        ocr=1.0,
        stress_mean=stress_mean,
        freq=1,
        num_cycles=10,
        strains=[1E-5, 2.2E-3, 1E-0], )


@pytest.mark.parametrize('attr,expected', [
    ('mod_reduc', [1.0, 0.936, 0.050]),
    ('damping', [0.01778, 0.02476, 0.21542]),
])
def test_darendeli(soil_type_darendeli, attr, expected):
    # Reference values taken from Tables 10.13 and 10.14 of the Darendeli
    # dissertation.
    actual = getattr(soil_type_darendeli, attr).values.tolist()
    assert_allclose(actual, expected, rtol=0.01)
>>>>>>> daa71c17


def test_iterative_value():
    """Test the iterative value and relative error."""
    iv = site.IterativeValue(11)
    value = 10
    iv.value = value
    assert_approx_equal(iv.value, value)
    assert_approx_equal(iv.relative_error, 10.)


def test_soil_type_linear():
    """Test the soil type update process on a linear material."""
    damping = 1.0
    layer = site.Layer(site.SoilType('', 18.0, None, damping), 2., 500.)
    layer.strain = 0.1

<<<<<<< HEAD
    assert_approx_equal(l.shear_mod.value, l.initial_shear_mod)
    assert_approx_equal(l.damping.value, damping)
=======
    assert_allclose(layer.shear_mod, layer.initial_shear_mod)
    assert_allclose(layer.damping, damping)
>>>>>>> daa71c17


def test_soil_type_iterative():
    """Test the soil type update process on a nonlinear property."""
    mod_reduc = site.NonlinearProperty('', [0.01, 1.], [1, 0])
    damping = site.NonlinearProperty('', [0.01, 1.], [0, 10])

    st = site.SoilType('', 18.0, mod_reduc, damping)
    layer = site.Layer(st, 2., 500.)

    strain = 0.1
    layer.strain = strain

    assert_allclose(layer.strain, strain)
    assert_allclose(layer.shear_mod, 0.5 * layer.initial_shear_mod)
    assert_allclose(layer.damping, 5.0)


with open(
        os.path.join(os.path.dirname(__file__), 'data',
                     'kishida_2009.json')) as fp:
    kishida_cases = json.load(fp)


def format_kishida_case_id(case):
    fmt = "({stress_mean:.1f} kN/m², OC={organic_content:.0f} %)"
    return fmt.format(**case)


@pytest.mark.parametrize('case', kishida_cases, ids=format_kishida_case_id)
def test_kishida_unit_wt(case):
    st = site.KishidaSoilType(
        'test',
        unit_wt=None,
        stress_vert=case['stress_vert'],
        organic_content=case['organic_content'],
        strains=case['strains'])
    assert_allclose(
        st.unit_wt, scipy.constants.g * case['density'], rtol=0.005)


@pytest.mark.parametrize('case', kishida_cases, ids=format_kishida_case_id)
@pytest.mark.parametrize('curve,attr,key', [
    ('mod_reduc', 'strains', 'strains'),
    ('mod_reduc', 'values', 'mod_reducs'),
    ('damping', 'strains', 'strains'),
    ('damping', 'values', 'dampings'),
])
def test_kishida_nlc(case, curve, attr, key):
    st = site.KishidaSoilType(
        'test',
        unit_wt=None,
        stress_vert=case['stress_vert'],
        organic_content=case['organic_content'],
        strains=case['strains'])
    # Decimal damping used inside PYSRA
    scale = 100 if key == 'dampings' else 1
    assert_allclose(
        scale * getattr(getattr(st, curve), attr),
        case[key],
        rtol=0.005,
        atol=0.0005
    )


@pytest.mark.parametrize(
    'depth,expected',
    [
        (10, 300),
        (20, 400),
        (30, 490.909)
    ]
)
def test_time_average_vel(depth, expected):
    st = site.SoilType(unit_wt=17)
    p = site.Profile([
        site.Layer(st, 10, 300),
        site.Layer(st, 10, 600),
        site.Layer(st, None, 900),
    ])
    assert_allclose(
        p.time_average_vel(depth),
        expected,
        atol=0.001
    )


<<<<<<< HEAD
    assert_approx_equal(l.strain.value, strain)
    assert_approx_equal(l.shear_mod.value, 0.5 * l.initial_shear_mod)
    assert_approx_equal(l.damping.value, 5.0)
=======
def test_simplified_rayleigh_vel():
    # Example from Urzua et al. (2017). Table 1 in Appendix A
    layers = [
        (8, 828, 105),
        (5, 726, 133),
        (7, 1039, 120),
        (8, 825, 120),
        (5, 951, 137),
        (65, 1270, 125),
        (24, 1065, 127),
        (16, 1205, 119),
        (9, 1071, 138),
        (7, 1633, 135),
        (21, 1223, 138),
        (25, 2777, 140),
    ]
    p = site.Profile([site.Layer(site.SoilType(unit_wt=unit_wt), thick, vs)
                      for thick, vs, unit_wt in layers])

    assert_allclose(
        p.simplified_rayliegh_vel(),
        1349.076,
        atol=0.001,
    )
>>>>>>> daa71c17
<|MERGE_RESOLUTION|>--- conflicted
+++ resolved
@@ -1,5 +1,7 @@
 #!/usr/bin/env python
 # encoding: utf-8
+
+"""Test site module."""
 
 # This program is free software; you can redistribute it and/or modify
 # it under the terms of the GNU General Public License as published by
@@ -23,14 +25,14 @@
 import pytest
 import scipy.constants
 
-from numpy.testing import assert_almost_equal, assert_approx_equal
+from numpy.testing import assert_allclose
 
 from pysra import site
 
 
 @pytest.fixture
 def nlp():
-    """Simple nonlinear property."""
+    """Create an example NonlinearProperty."""
     return site.NonlinearProperty('', [0.01, 1], [0., 1.])
 
 
@@ -40,28 +42,20 @@
     (0.1, 0.5),
 ])
 def test_nlp(nlp, strain, expected):
-    assert_almost_equal(nlp(strain), expected)
-
-
-def test_nlp_update(nlp):
-    new_values = [0, 2]
-    nlp.values = new_values
-    assert_almost_equal(new_values, nlp.values)
-
-    new_strains = [0.1, 10]
-    nlp.strains = new_strains
-<<<<<<< HEAD
-    assert_almost_equal(new_strains, nlp.strains)
-
-    assert_approx_equal(nlp(1.), 1.)
-=======
-    assert_allclose(new_strains, nlp.strains)
-
-    assert_allclose(nlp(1.), 1.)
+    """Test NonlinearProperty interpolation."""
+    assert_allclose(nlp(strain), expected)
+
+
+@pytest.mark.parametrize('strains', [0.1, [0.1, 10]])
+def test_nlp_update(nlp, strains):
+    """Test if strains are saved."""
+    nlp.strains = strains
+    assert_allclose(nlp.strains, strains)
 
 
 @pytest.fixture
 def soil_type_darendeli():
+    """Create an example DarendeliSoilType."""
     stress_mean = 0.25 / site.KPA_TO_ATM
     return site.DarendeliSoilType(
         plas_index=30,
@@ -77,11 +71,11 @@
     ('damping', [0.01778, 0.02476, 0.21542]),
 ])
 def test_darendeli(soil_type_darendeli, attr, expected):
+    """Test calculated values of the DarendeliSoilType."""
     # Reference values taken from Tables 10.13 and 10.14 of the Darendeli
     # dissertation.
     actual = getattr(soil_type_darendeli, attr).values.tolist()
     assert_allclose(actual, expected, rtol=0.01)
->>>>>>> daa71c17
 
 
 def test_iterative_value():
@@ -89,8 +83,8 @@
     iv = site.IterativeValue(11)
     value = 10
     iv.value = value
-    assert_approx_equal(iv.value, value)
-    assert_approx_equal(iv.relative_error, 10.)
+    assert_allclose(iv.value, value)
+    assert_allclose(iv.relative_error, 10.)
 
 
 def test_soil_type_linear():
@@ -99,13 +93,8 @@
     layer = site.Layer(site.SoilType('', 18.0, None, damping), 2., 500.)
     layer.strain = 0.1
 
-<<<<<<< HEAD
-    assert_approx_equal(l.shear_mod.value, l.initial_shear_mod)
-    assert_approx_equal(l.damping.value, damping)
-=======
     assert_allclose(layer.shear_mod, layer.initial_shear_mod)
     assert_allclose(layer.damping, damping)
->>>>>>> daa71c17
 
 
 def test_soil_type_iterative():
@@ -131,12 +120,14 @@
 
 
 def format_kishida_case_id(case):
+    """Create an ID for the Kishida test cases."""
     fmt = "({stress_mean:.1f} kN/m², OC={organic_content:.0f} %)"
     return fmt.format(**case)
 
 
 @pytest.mark.parametrize('case', kishida_cases, ids=format_kishida_case_id)
 def test_kishida_unit_wt(case):
+    """Test calculation of Unit Wt. by KishidaSoilType."""
     st = site.KishidaSoilType(
         'test',
         unit_wt=None,
@@ -155,6 +146,7 @@
     ('damping', 'values', 'dampings'),
 ])
 def test_kishida_nlc(case, curve, attr, key):
+    """Test properties calculated by KishidaSoilType."""
     st = site.KishidaSoilType(
         'test',
         unit_wt=None,
@@ -180,6 +172,7 @@
     ]
 )
 def test_time_average_vel(depth, expected):
+    """Test time averaged shear-wave velocity."""
     st = site.SoilType(unit_wt=17)
     p = site.Profile([
         site.Layer(st, 10, 300),
@@ -193,12 +186,8 @@
     )
 
 
-<<<<<<< HEAD
-    assert_approx_equal(l.strain.value, strain)
-    assert_approx_equal(l.shear_mod.value, 0.5 * l.initial_shear_mod)
-    assert_approx_equal(l.damping.value, 5.0)
-=======
 def test_simplified_rayleigh_vel():
+    """Test simplified Rayleigh wave velocity."""
     # Example from Urzua et al. (2017). Table 1 in Appendix A
     layers = [
         (8, 828, 105),
@@ -221,5 +210,4 @@
         p.simplified_rayliegh_vel(),
         1349.076,
         atol=0.001,
-    )
->>>>>>> daa71c17
+    )