<<<<<<< HEAD
=======

# Created by https://www.gitignore.io/api/pycharm,python,linux,windows

### PyCharm ###
# Covers JetBrains IDEs: IntelliJ, RubyMine, PhpStorm, AppCode, PyCharm, CLion, Android Studio and Webstorm
# Reference: https://intellij-support.jetbrains.com/hc/en-us/articles/206544839

# User-specific stuff:
.idea/workspace.xml
.idea/tasks.xml
.idea/dictionaries
.idea/vcs.xml
.idea/jsLibraryMappings.xml

# Sensitive or high-churn files:
.idea/dataSources.ids
.idea/dataSources.xml
.idea/dataSources.local.xml
.idea/sqlDataSources.xml
.idea/dynamic.xml
.idea/uiDesigner.xml

# Gradle:
.idea/gradle.xml
.idea/libraries

# Mongo Explorer plugin:
.idea/mongoSettings.xml

## File-based project format:
*.iws

## Plugin-specific files:

# IntelliJ
/out/

# mpeltonen/sbt-idea plugin
.idea_modules/

# JIRA plugin
atlassian-ide-plugin.xml

# Crashlytics plugin (for Android Studio and IntelliJ)
com_crashlytics_export_strings.xml
crashlytics.properties
crashlytics-build.properties
fabric.properties

### PyCharm Patch ###
# Comment Reason: https://github.com/joeblau/gitignore.io/issues/186#issuecomment-215987721

# *.iml
# modules.xml
# .idea/misc.xml
# *.ipr


### Python ###
>>>>>>> 8f05472a
# Byte-compiled / optimized / DLL files
__pycache__/
*.py[cod]
*$py.class

# C extensions
*.so

# Distribution / packaging
.Python
env/
build/
develop-eggs/
dist/
downloads/
eggs/
.eggs/
lib/
lib64/
parts/
sdist/
var/
*.egg-info/
.installed.cfg
*.egg

# PyInstaller
#  Usually these files are written by a python script from a template
#  before PyInstaller builds the exe, so as to inject date/other infos into it.
*.manifest
*.spec

# Installer logs
pip-log.txt
pip-delete-this-directory.txt

# Unit test / coverage reports
htmlcov/
.tox/
.coverage
.coverage.*
.cache
nosetests.xml
coverage.xml
*,cover
.hypothesis/

# Translations
*.mo
*.pot

# Django stuff:
*.log
<<<<<<< HEAD

# Sphinx documentation
docs/_build/
docs/_autosummary/
=======
local_settings.py

# Flask stuff:
instance/
.webassets-cache

# Scrapy stuff:
.scrapy

# Sphinx documentation
docs/_build/
>>>>>>> 8f05472a

# PyBuilder
target/

<<<<<<< HEAD
# Vim files
*.swp
*.*~
/tags
/tags.temp

# PyCharm
.idea/

# Figures from testing
figures/

# Large data files
pygmm/data/hermkes_kuehn_riggelsen_2014.npz
=======
# IPython Notebook
.ipynb_checkpoints

# pyenv
.python-version

# celery beat schedule file
celerybeat-schedule

# dotenv
.env

# virtualenv
venv/
ENV/

# Spyder project settings
.spyderproject

# Rope project settings
.ropeproject


### Linux ###
*~

# temporary files which can be created if a process still has a handle open of a deleted file
.fuse_hidden*

# KDE directory preferences
.directory

# Linux trash folder which might appear on any partition or disk
.Trash-*


### Windows ###
# Windows image file caches
Thumbs.db
ehthumbs.db

# Folder config file
Desktop.ini

# Recycle Bin used on file shares
$RECYCLE.BIN/

# Windows Installer files
*.cab
*.msi
*.msm
*.msp

# Windows shortcuts
*.lnk
>>>>>>> 8f05472a
<|MERGE_RESOLUTION|>--- conflicted
+++ resolved
@@ -1,5 +1,3 @@
-<<<<<<< HEAD
-=======
 
 # Created by https://www.gitignore.io/api/pycharm,python,linux,windows
 
@@ -54,12 +52,11 @@
 
 # *.iml
 # modules.xml
-# .idea/misc.xml
+# .idea/misc.xml 
 # *.ipr
 
 
 ### Python ###
->>>>>>> 8f05472a
 # Byte-compiled / optimized / DLL files
 __pycache__/
 *.py[cod]
@@ -113,12 +110,6 @@
 
 # Django stuff:
 *.log
-<<<<<<< HEAD
-
-# Sphinx documentation
-docs/_build/
-docs/_autosummary/
-=======
 local_settings.py
 
 # Flask stuff:
@@ -130,27 +121,10 @@
 
 # Sphinx documentation
 docs/_build/
->>>>>>> 8f05472a
 
 # PyBuilder
 target/
 
-<<<<<<< HEAD
-# Vim files
-*.swp
-*.*~
-/tags
-/tags.temp
-
-# PyCharm
-.idea/
-
-# Figures from testing
-figures/
-
-# Large data files
-pygmm/data/hermkes_kuehn_riggelsen_2014.npz
-=======
 # IPython Notebook
 .ipynb_checkpoints
 
@@ -205,5 +179,4 @@
 *.msp
 
 # Windows shortcuts
-*.lnk
->>>>>>> 8f05472a
+*.lnk